--- conflicted
+++ resolved
@@ -3,7 +3,8 @@
 from numba import types as nty
 import math
 
-<<<<<<< HEAD
+
+iteration = 0
 
 def get_variation_fn(
         population_size: int,
@@ -33,42 +34,6 @@
             nb.typeof(np.random.Generator(np.random.Philox()))
     ), nopython=True, nogil=True, fastmath={"nsz", "arcp", "contract", "afn"}, error_model="numpy", cache=False,
         parallel=False)
-=======
-iteration = 0
-
-def get_variation_fn(
-    population_size: int,
-    max_expression_size: int,
-    num_constants: int,
-    library_size: int,
-    p_crossover: float,
-    scaling_factor: float,
-    linear_scaling: bool,
-    evaluate_individual: callable,
-    evaluate_population: callable,
-    initial_learning_rate: float = 0.01,
-    learning_rate_decay: float = 0.99,
-
-    epsilon: float = 0.00001
-):
-
-    def update_learning_rate():
-        global iteration
-        iteration += 1
-        return initial_learning_rate * (learning_rate_decay ** iteration)
-
-    # @nb.jit((
-    #     nty.Array(nty.float32, 2, "C"),
-    #     nty.Array(nty.float32, 2, "C"),
-    #     nty.Array(nty.float32, 2, "C"),
-    #     nty.Array(nty.float32, 2, "C"),
-    #     nty.Array(nty.float32, 2, "C"),
-    #     nty.Array(nty.float32, 2, "C"),
-    #     nty.Array(nty.float32, 2, "C", readonly=True),
-    #     nty.Array(nty.float32, 1, "C", readonly=True),
-    #     nb.typeof(np.random.Generator(np.random.Philox()))
-    #     ), nopython=True, nogil=True, fastmath={"nsz", "arcp", "contract", "afn"}, error_model="numpy", cache=True, parallel=False)
->>>>>>> 4391da0a
     def perform_variation(structures, constants, fitness, trial_structures, trial_constants, trial_fitness, X, y, rng):
         """Performs a variation step and returns the number of fitness evaluations performed."""
 
@@ -131,12 +96,7 @@
         temp_trial_fit = np.zeros_like(trial_fitness)
         temp_trial_consts = np.zeros_like(trial_constants)
 
-<<<<<<< HEAD
         ########################################## MUTATION ##############################################
-=======
-        learning_rate = update_learning_rate()
-
->>>>>>> 4391da0a
 
         for i in range(population_size):
             r0 = r1 = r2 = i
